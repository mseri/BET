--- conflicted
+++ resolved
@@ -103,15 +103,9 @@
   simp
 
 /-- `maxOfSums` is monotone (one step version). -/
-<<<<<<< HEAD
 theorem maxOfSums_succ_le (x : α) (n : ℕ) : (maxOfSums T φ x n) ≤ (maxOfSums T φ x (n + 1)) := by
   unfold maxOfSums
   simp
-=======
-theorem maxOfSums_succ_le (x : α) (n : ℕ) : (maxOfSums T φ x n) ≤ (maxOfSums T φ x (n + 1)) :=
-  Finset.sup'_mono (fun k ↦ birkhoffSum T φ (k + 1) x)
-    (Finset.range_subset.mpr (Nat.le.step Nat.le.refl)) Finset.nonempty_range_succ
->>>>>>> 36262dea
 
 /-- `maxOfSums` is monotone (general steps version). -/
 theorem maxOfSums_le_le (x : α) (m n : ℕ) (hmn : m ≤ n) :
@@ -151,13 +145,9 @@
     -- measurability
 
 
-<<<<<<< HEAD
-
 #exit
 
 
-=======
->>>>>>> 36262dea
 /- can probably be stated without the '[m0]' part -/
 lemma divSet_measurable : MeasurableSet[m0] (divSet T φ) := by sorry
 /-

import Mathlib.Order.LiminfLimsup
import Mathlib.Data.ENat.Basic
import Mathlib.Data.Real.EReal
import Mathlib.Topology.UniformSpace.Basic

/-!
# Miscellaneous lemmas
To be inserted in various libraries in Mathlib.

The largest part are various lemmas about limsup/liminf in the extended reals. They
may benefit from some extensions (e.g. `limsup u + liminf v ≤ limsup (u+v)`...) and then
having their own file.

I've also added the specialization to EReal of some existing lemmas (see e.g. `limsup_le_limsup`).
Their current implementation adds some hypotheses which are automatically satistfied for
EReal (`autoparam`...) but still make proofs more cumbersome than they should be.
-/

/-WARNING: The suggestions are the raw outputs of #find_home. They still need to be vetted.-/

namespace Misc

<<<<<<< HEAD
-- MATHLIB PR: https://github.com/leanprover-community/mathlib4/pull/14019
=======
/-Suggested: Mathlib.Data.ENat.Basic-/
>>>>>>> a6bd3208
theorem ENat.top_pow {n : ℕ} (n_pos : 0 < n) : (⊤ : ℕ∞)^n = ⊤ := by
  apply @Nat.le_induction 1 (fun m : ℕ ↦ fun _ : 1 ≤ m ↦ (⊤ : ℕ∞) ^ m = ⊤) (pow_one ⊤)
  · intro m _ h
    calc
      (⊤ : ℕ∞)^(m + 1) = ⊤^m * ⊤^1 := by rw [pow_add ⊤ m 1]
                     _ = ⊤ * ⊤^1   := by rw [h]
                     _ = ⊤ * ⊤     := by rw [pow_one ⊤]
                     _ = ⊤         := WithTop.top_mul_top
  · exact n_pos

<<<<<<< HEAD
-- MATHLIB PR: https://github.com/leanprover-community/mathlib4/pull/14066
=======
/-Suggested: Mathlib.Topology.UniformSpace.Basic-/
>>>>>>> a6bd3208
theorem uniformContinuous_ite {X : Type _} [UniformSpace X] (T : X → X) (n : ℕ)
    (h : UniformContinuous T) :
    UniformContinuous T^[n] := by
  induction' n with n hn
  · exact uniformContinuous_id
  · exact Function.iterate_succ _ _ ▸ UniformContinuous.comp hn h

<<<<<<< HEAD
=======
/-Suggested: Mathlib.Order.Monotone.Basic, Mathlib.Algebra.Group.Hom.Defs-/
>>>>>>> a6bd3208
theorem prod_map_ite {X Y : Type _} (S : X → X) (T : Y → Y) (n : ℕ) :
    (Prod.map S T)^[n] = Prod.map S^[n] T^[n] := by
  induction' n with n hn
  · rw [Function.iterate_zero, Function.iterate_zero, Function.iterate_zero, Prod.map_id]
  · rw [Function.iterate_succ, hn, Prod.map_comp_map, ← Function.iterate_succ,
      ← Function.iterate_succ]

/-Suggested: Mathlib.Data.Prod.Basic-/
theorem prod_map_comp_swap {X : Type _} (f g : X → X) :
    Prod.map f g ∘ Prod.swap = Prod.swap ∘ Prod.map g f := rfl

/-Suggested: Mathlib.Order.WithBot-/
theorem WithTop.eq_top_iff_forall {α : Type _} [Preorder α] {x : WithTop α} :
    x = ⊤ ↔ ∀ y : α, y < x := by
  constructor
  · exact fun h ↦ h ▸ fun y ↦ WithTop.coe_lt_top y
  · intro h
    by_contra h'
    rcases WithTop.ne_top_iff_exists.1 h' with ⟨y, hy⟩
    specialize h y
    exact ne_of_lt h hy

/-Suggested: Mathlib.Order.WithBot-/
theorem WithBot.eq_bot_iff_forall {α : Type _} [Preorder α] {x : WithBot α} :
    x = ⊥ ↔ ∀ y : α, x < y := by
  constructor
  · exact fun h ↦ h ▸ fun y ↦ WithBot.bot_lt_coe y
  · intro h
    by_contra h'
    rcases WithBot.ne_bot_iff_exists.1 h' with ⟨y, hy⟩
    specialize h y
    exact ne_of_lt h (Eq.symm hy)

/-Suggested: Mathlib.Data.Real.EReal-/
theorem EReal.top_add_ne_bot {x : EReal} (h : x ≠ ⊥) : ⊤ + x = ⊤ := by
  induction x using EReal.rec
  · exfalso; exact h (Eq.refl ⊥)
  · exact EReal.top_add_coe _
  · exact EReal.top_add_top

/-Suggested: Mathlib.Data.Real.EReal-/
theorem EReal.ne_bot_add_top {x : EReal} (h : x ≠ ⊥) : x + ⊤ = ⊤ := by
  rw [add_comm, EReal.top_add_ne_bot h]

/-Suggested: Mathlib.Data.Real.EReal-/
theorem EReal.add_pos {a b : EReal} (ha : 0 < a) (hb : 0 < b) : 0 < a + b := by
  induction' a using EReal.rec with a
  · exfalso; exact not_lt_bot ha
  · induction' b using EReal.rec with b
    · exfalso; exact not_lt_bot hb
    · norm_cast at *; exact Left.add_pos ha hb
    · exact EReal.ne_bot_add_top (Ne.symm (ne_of_lt (lt_trans EReal.bot_lt_zero ha))) ▸ hb
  · rw [EReal.top_add_ne_bot (Ne.symm (ne_of_lt (lt_trans EReal.bot_lt_zero hb)))]
    exact ha

/-Suggested: Mathlib.Data.Real.EReal-/
theorem EReal.mul_pos {a b : EReal} (ha : 0 < a) (hb : 0 < b) : 0 < a * b := by
  induction' a using EReal.rec with a
  · exfalso; exact not_lt_bot ha
  · induction' b using EReal.rec with b
    · exfalso; exact not_lt_bot hb
    · norm_cast at *; exact Left.mul_pos ha hb
    · rw [mul_comm, EReal.top_mul_of_pos ha]; exact hb
  · rw [EReal.top_mul_of_pos hb]; exact ha

/-Suggested: Mathlib.Data.Real.EReal-/
@[simp]
theorem EReal.add_sub_cancel_right {a : EReal} {b : Real} : a + b - b = a := by
  induction' a using EReal.rec with a
  · rw [EReal.bot_add b, EReal.bot_sub b]
  · norm_cast; linarith
  · rw [EReal.top_add_ne_bot (EReal.coe_ne_bot b), EReal.top_sub_coe]

/-Suggested: Mathlib.Data.Real.EReal-/
theorem EReal.right_distrib_of_nneg {a b c : EReal} (ha : 0 ≤ a) (hb : 0 ≤ b) :
    (a + b) * c = a * c + b * c := by
  rcases eq_or_lt_of_le ha with (rfl | a_pos)
  · simp
  rcases eq_or_lt_of_le hb with (rfl | b_pos)
  · simp
  clear ha hb
  rcases lt_trichotomy c 0 with (c_neg | rfl | c_pos)
  · induction' c using EReal.rec with c
    · rw [EReal.mul_bot_of_pos a_pos, EReal.mul_bot_of_pos b_pos,
        EReal.mul_bot_of_pos (EReal.add_pos a_pos b_pos), EReal.add_bot ⊥]
    · induction' a using EReal.rec with a
      · exfalso; exact not_lt_bot a_pos
      · induction' b using EReal.rec with b
        · norm_cast
        · norm_cast; exact right_distrib a b c
        · norm_cast
          rw [EReal.ne_bot_add_top (EReal.coe_ne_bot a), EReal.top_mul_of_neg c_neg, EReal.add_bot]
      · rw [EReal.top_add_ne_bot (ne_bot_of_gt b_pos), EReal.top_mul_of_neg c_neg, EReal.bot_add]
    · exfalso; exact not_top_lt c_neg
  · simp
  · induction' c using EReal.rec with c
    · exfalso; exact not_lt_bot c_pos
    · induction' a using EReal.rec with a
      · exfalso; exact not_lt_bot a_pos
      · induction' b using EReal.rec with b
        · norm_cast
        · norm_cast; exact right_distrib a b c
        · norm_cast
          rw [EReal.ne_bot_add_top (EReal.coe_ne_bot a), EReal.top_mul_of_pos c_pos,
            EReal.ne_bot_add_top (EReal.coe_ne_bot (a*c))]
      · rw [EReal.top_add_ne_bot (ne_bot_of_gt b_pos), EReal.top_mul_of_pos c_pos,
          EReal.top_add_ne_bot (ne_bot_of_gt (EReal.mul_pos b_pos c_pos))]
    · rw [EReal.mul_top_of_pos a_pos, EReal.mul_top_of_pos b_pos,
      EReal.mul_top_of_pos (EReal.add_pos a_pos b_pos), EReal.top_add_top]

/-Suggested: Mathlib.Data.Real.EReal-/
theorem EReal.left_distrib_of_nneg {a b c : EReal} (ha : 0 ≤ a) (hb : 0 ≤ b) :
    c * (a + b) = c * a + c * b := by
  nth_rewrite 1 [mul_comm]; nth_rewrite 2 [mul_comm]; nth_rewrite 3 [mul_comm];
  exact EReal.right_distrib_of_nneg ha hb

/-Suggested: Mathlib.Data.Real.EReal-/
theorem EReal.le_iff_le_forall_real_gt (x y : EReal) :
    y ≤ x ↔ ∀ (z : ℝ), (x < z) → (y ≤ z) := by
  constructor
  · exact fun h z x_lt_z ↦ le_trans h (le_of_lt x_lt_z)
  · intro h
    induction' x using EReal.rec with x
    · apply le_of_eq
      apply (EReal.eq_bot_iff_forall_lt y).2
      intro z
      specialize h (z-1) (EReal.bot_lt_coe (z-1))
      apply lt_of_le_of_lt h
      rw [EReal.coe_lt_coe_iff]
      exact sub_one_lt z
    · induction' y using EReal.rec with y
      · exact bot_le
      · norm_cast
        norm_cast at h
        by_contra x_lt_y
        rcases exists_between (lt_of_not_le x_lt_y) with ⟨z, x_lt_z, z_lt_y⟩
        specialize h z x_lt_z
        exact not_le_of_lt z_lt_y h
      · exfalso
        specialize h (x+1) (EReal.coe_lt_coe_iff.2 (lt_add_one x))
        exact not_le_of_lt (EReal.coe_lt_top (x+1)) h
    · exact le_top

open Filter

/-Suggested: Mathlib.Topology.Instances.EReal-/
/--The theorem `Filter.liminf_le_liminf` uses two hypotheses (that some sequences are bounded
  under/above). These two hypotheses are always satisfied in EReal.
  This specialization avoids them.-/
theorem EReal_liminf_le_liminf {α : Type _} {f : Filter α} {u v : α → EReal} (h : u ≤ᶠ[f] v) :
    liminf u f ≤ liminf v f := liminf_le_liminf h

/-Suggested: Mathlib.Topology.Instances.EReal-/
/--The theorem `Filter.limsup_le_limsup` uses two hypotheses (that some sequences are bounded
  under/above). These two hypotheses are always satisfied in EReal.
  This specialization avoids them.-/
theorem EReal_limsup_le_limsup {α : Type _} {f : Filter α} {u v : α → EReal} (h : u ≤ᶠ[f] v) :
    limsup u f ≤ limsup v f := limsup_le_limsup h

/-Suggested: Mathlib.Topology.Instances.EReal-/
theorem EReal.limsup_add_le_lt₂ {α : Type _} {f : Filter α} {u v : α → EReal} {a b : EReal}
  (ha : limsup u f < a) (hb : limsup v f < b) :
    limsup (u+v) f ≤ a+b := by
  rcases eq_or_neBot f with (rfl | _); simp only [limsup_bot, bot_le]
  rw [← @limsup_const EReal α _ f _ (a+b)]
  apply EReal_limsup_le_limsup
  apply Eventually.mp (Eventually.and (eventually_lt_of_limsup_lt ha) (eventually_lt_of_limsup_lt hb))
  apply eventually_of_forall
  intros x
  simp only [Pi.add_apply, and_imp]
  exact fun ux_lt_a vx_lt_b ↦ add_le_add (le_of_lt ux_lt_a) (le_of_lt vx_lt_b)

/-Suggested: Mathlib.Topology.Instances.EReal-/
theorem EReal.limsup_add_bot_ne_top {α : Type _} {f : Filter α} {u : α → EReal} {v : α → EReal}
    (h : limsup u f = ⊥) (h' : limsup v f ≠ ⊤) :
    limsup (u+v) f = ⊥ := by
  apply le_bot_iff.1
  apply (EReal.le_iff_le_forall_real_gt ⊥ (limsup (u+v) f)).2
  intro x
  rcases EReal.exists_between_coe_real (Ne.lt_top h') with ⟨y, ⟨hy, _⟩⟩
  intro trash; clear trash
  rw [← sub_add_cancel x y, EReal.coe_add (x-y) y, EReal.coe_sub x y]
  apply @EReal.limsup_add_le_lt₂ α f u v (x-y) y _ hy
  rw [h, ← EReal.coe_sub x y]
  exact EReal.bot_lt_coe (x-y)

/-Suggested: Mathlib.Topology.Instances.EReal-/
theorem EReal.limsup_add_le_add_limsup {α : Type _} {f : Filter α} {u v : α → EReal}
    (h : limsup u f ≠ ⊥ ∨ limsup v f ≠ ⊤) (h' : limsup u f ≠ ⊤ ∨ limsup v f ≠ ⊥) :
    limsup (u + v) f ≤ (limsup u f) + (limsup v f) := by
  /- WLOG, ⊥ < limsup u f. -/
  rcases eq_bot_or_bot_lt (limsup u f) with (u_bot | u_nbot)
  · rcases h with (u_nbot | v_ntop)
    · exfalso; exact u_nbot u_bot
    · rw [EReal.limsup_add_bot_ne_top u_bot v_ntop]; exact bot_le
  /- WLOG, ⊥ < limsup v f. -/
  rcases eq_bot_or_bot_lt (limsup v f) with (v_bot | v_nbot)
  · rcases h' with (u_ntop | v_nbot)
    · rw [add_comm, EReal.limsup_add_bot_ne_top v_bot u_ntop]; exact bot_le
    · exfalso; exact v_nbot v_bot
  clear h h'
  /- WLOG, limsup v f < ⊤. -/
  rcases eq_top_or_lt_top (limsup v f) with (v_top | v_ntop)
  · rw [v_top, EReal.ne_bot_add_top (ne_of_gt u_nbot)]; exact le_top
  /- General case. -/
  have limsup_v_real := EReal.coe_toReal (ne_of_lt v_ntop) (ne_of_gt v_nbot)
  apply (EReal.le_iff_le_forall_real_gt _ _).2
  intros x hx
  rcases EReal.lt_iff_exists_real_btwn.1 hx with ⟨y, ⟨sum_lt_y, y_lt_x⟩⟩; clear hx
  have key₁ : limsup u f < (y - limsup v f) := by
    apply lt_of_eq_of_lt _ (EReal.sub_lt_sub_of_lt_of_le sum_lt_y (le_of_eq (Eq.refl (limsup v f)))
      (ne_of_gt v_nbot) (ne_of_lt v_ntop))
    rw [← limsup_v_real, add_sub_cancel_right]
  have key₂ : limsup v f < limsup v f + x - y := by
    rw [← limsup_v_real]
    norm_cast
    norm_cast at y_lt_x
    linarith
  apply le_of_le_of_eq (EReal.limsup_add_le_lt₂ key₁ key₂); clear key₁ key₂ y_lt_x sum_lt_y
  rw [← limsup_v_real]; norm_cast; linarith

/-theorem EReal.limsup_neg {α : Type _} {f : Filter α} {u : α → EReal} :
limsup (-u) f = - liminf u f :=
by
  rw [Filter.limsup_eq_sInf_sSup, Filter.liminf_eq_sSup_sInf, ← EReal.sInf_neg, ← Set.image_comp]
  congr
  apply Set.image_congr'
  intro s
  simp
  rw [ ← EReal.sSup_neg, ← Set.image_comp]
  congr

theorem EReal.liminf_neg {α : Type _} {f : Filter α} {u : α → EReal} :
liminf (-u) f = - limsup u f :=
by
  rw [Filter.liminf_eq_sSup_sInf, Filter.limsup_eq_sInf_sSup, ← EReal.sSup_neg, ← Set.image_comp]
  congr
  apply Set.image_congr'
  intro s
  simp
  rw [ ← EReal.sInf_neg, ← Set.image_comp]
  congr-/

/-Suggested: Mathlib.Topology.Instances.EReal-/

theorem EReal.ge_iff_le_forall_real_lt (x y : EReal) : y ≤ x ↔ ∀ (z : ℝ), (z < y) → (z ≤ x) := by
  constructor
  · intros h z z_lt_y
    exact le_trans (le_of_lt z_lt_y) h
  · intro h
    induction' x using EReal.rec with x
    · apply le_of_eq
      apply (EReal.eq_bot_iff_forall_lt y).2
      intro z
      apply lt_of_not_le
      intro z_le_y
      apply not_le_of_lt (EReal.bot_lt_coe (z-1))
      specialize h (z-1)
      apply h (lt_of_lt_of_le _ z_le_y)
      norm_cast
      exact sub_one_lt z
    · induction' y using EReal.rec with y
      · exact bot_le
      · norm_cast
        norm_cast at h
        by_contra x_lt_y
        rcases exists_between (lt_of_not_le x_lt_y) with ⟨z, ⟨x_lt_z, z_lt_y⟩⟩
        specialize h z z_lt_y
        exact not_le_of_lt x_lt_z h
      · exfalso
        specialize h (x+1) (EReal.coe_lt_top (x+1))
        norm_cast at h
        exact not_le_of_lt (lt_add_one x) h
    · exact le_top

/-Suggested: Mathlib.Topology.Instances.EReal-/
lemma EReal.liminf_add_ge_gt₂ {α : Type _} {f : Filter α} {u v : α → EReal} {a b : EReal}
    (ha : a < liminf u f) (hb : b < liminf v f) :
    a + b ≤ liminf (u + v) f := by
  rcases eq_or_neBot f with (rfl | _); simp only [liminf_bot, le_top]
  rw [← @liminf_const EReal α _ f _ (a+b)]
  apply EReal_liminf_le_liminf
  apply Eventually.mp (Eventually.and
    (eventually_lt_of_lt_liminf ha) (eventually_lt_of_lt_liminf hb))
  apply eventually_of_forall
  intros x
  simp only [Pi.add_apply, and_imp]
  exact fun ux_lt_a vx_lt_b ↦ add_le_add (le_of_lt ux_lt_a) (le_of_lt vx_lt_b)

/-Suggested: Mathlib.Topology.Instances.EReal-/
lemma EReal.liminf_add_top_ne_bot {α : Type _} {f : Filter α} {u : α → EReal} {v : α → EReal}
    (h : liminf u f = ⊤) (h' : liminf v f ≠ ⊥) :
    liminf (u + v) f = ⊤ := by
  apply top_le_iff.1
  apply (EReal.ge_iff_le_forall_real_lt (liminf (u+v) f) ⊤).2
  intro x
  rcases EReal.exists_between_coe_real (Ne.bot_lt h') with ⟨y, ⟨_, hy⟩⟩
  intro trash; clear trash
  rw [← sub_add_cancel x y, EReal.coe_add (x-y) y, EReal.coe_sub x y]
  apply @EReal.liminf_add_ge_gt₂ α f u v (x-y) y _ hy
  rw [h, ← EReal.coe_sub x y]
  exact EReal.coe_lt_top (x-y)

/-Suggested: Mathlib.Topology.Instances.EReal-/
theorem EReal.add_liminf_le_liminf_add {α : Type _} {f : Filter α} {u v : α → EReal}
    (h : liminf u f ≠ ⊥ ∨ liminf v f ≠ ⊤) (h' : liminf u f ≠ ⊤ ∨ liminf v f ≠ ⊥) :
    (liminf u f) + (liminf v f) ≤ liminf (u + v) f:= by
  /- WLOG, liminf v f < ⊤. -/
  rcases eq_top_or_lt_top (liminf v f) with (v_top | v_ntop)
  · rcases h with (u_nbot | v_ntop)
    · rw [add_comm u v, EReal.liminf_add_top_ne_bot v_top u_nbot]; exact le_top
    · exfalso; exact v_ntop v_top
  clear h h'
  /- WLOG, ⊥ < liminf v f. -/
  rcases eq_bot_or_bot_lt (liminf v f) with (v_bot | v_nbot)
  · rw [v_bot, EReal.add_bot]; exact bot_le
  /- General case. -/
  have liminf_v_real := EReal.coe_toReal (ne_of_lt v_ntop) (ne_of_gt v_nbot)
  apply (EReal.ge_iff_le_forall_real_lt _ _).2
  intros x hx
  rcases EReal.lt_iff_exists_real_btwn.1 hx with ⟨y, ⟨x_lt_y, y_lt_sum⟩⟩; clear hx
  have key₁ : (y - liminf v f) < liminf u f := by
    apply lt_of_lt_of_eq (EReal.sub_lt_sub_of_lt_of_le y_lt_sum (le_of_eq (Eq.refl (liminf v f)))
      (ne_of_gt v_nbot) (ne_of_lt v_ntop))
    rw [← liminf_v_real, add_sub_cancel_right]
  have key₂ : liminf v f + x - y < liminf v f := by
    rw [← liminf_v_real]
    norm_cast
    norm_cast at x_lt_y
    linarith
  apply le_of_eq_of_le _ (EReal.liminf_add_ge_gt₂ key₁ key₂); clear key₁ key₂ x_lt_y y_lt_sum
  rw [← liminf_v_real]
  norm_cast
  linarith

/-Suggested: Mathlib.Topology.Instances.EReal-/
theorem EReal.limsup_le_iff {α : Type _} {f : Filter α} {u : α → EReal} {b : EReal} :
    limsup u f ≤ b ↔ ∀ c : ℝ, b < c → ∀ᶠ a : α in f, u a ≤ c := by
  rw [EReal.le_iff_le_forall_real_gt]
  constructor
  · intro h c b_lt_c
    rcases EReal.exists_between_coe_real b_lt_c with ⟨d, b_lt_d, d_lt_c⟩
    specialize h d b_lt_d
    have key := Filter.eventually_lt_of_limsup_lt (lt_of_le_of_lt h d_lt_c)
    apply Filter.mem_of_superset key
    simp only [Set.setOf_subset_setOf]
    exact fun a h' ↦ le_of_lt h'
  · intro h c b_lt_c
    rcases eq_or_neBot f with (rfl | _)
    · simp only [limsup_bot, bot_le]
    · specialize h c b_lt_c
      rw [← @Filter.limsup_const EReal α _ f _ (c : EReal)]
      exact limsup_le_limsup h

/-Suggested: Mathlib.Topology.Instances.EReal-/
theorem EReal.limsup_le_const_forall {α : Type _} {f : Filter α} {u : α → EReal} {b : EReal}
    (h : ∀ a : α, u a ≤ b) :
    limsup u f ≤ b := by
  apply EReal.limsup_le_iff.2
  exact fun c b_lt_c ↦ eventually_of_forall (fun a : α ↦ le_trans (h a) (le_of_lt b_lt_c))

/-Suggested: Mathlib.Topology.Instances.EReal-/
theorem EReal.const_le_limsup_forall {α : Type _} {f : Filter α} [NeBot f] {u : α → EReal}
    {b : EReal} (h : ∀ a : α, b ≤ u a) :
    b ≤ limsup u f := by
  rw [← @Filter.limsup_const EReal α _ f _ b]
  exact EReal_limsup_le_limsup (eventually_of_forall h)

/-Suggested: Mathlib.Topology.Instances.EReal-/
theorem EReal.liminf_le_const_forall {α : Type _} {f : Filter α} [NeBot f] {u : α → EReal}
    {b : EReal} (h : ∀ a : α, u a ≤ b) :
    liminf u f ≤ b := by
  rw [← @Filter.liminf_const EReal α _ f _ b]
  exact EReal_liminf_le_liminf (eventually_of_forall h)

/-Suggested: Mathlib.Topology.Instances.EReal-/
theorem EReal.const_le_liminf_forall {α : Type _} {f : Filter α} {u : α → EReal} {b : EReal}
    (h : ∀ a : α, b ≤ u a) :
    b ≤ liminf u f := by
  rcases eq_or_neBot f with (rfl | _)
  · simp only [liminf_bot, le_top]
  · rw [← @Filter.liminf_const EReal α _ f _ b]
    exact EReal_liminf_le_liminf (eventually_of_forall h)

/-Suggested: Mathlib.Topology.Instances.EReal-/
theorem EReal.limsup_max {α : Type _} {f : Filter α} {u v : α → EReal} :
    limsup (fun a ↦ max (u a) (v a)) f = max (limsup u f) (limsup v f) := by
  rcases eq_or_neBot f with (rfl | _); simp [limsup_bot]
  apply le_antisymm
  · apply EReal.limsup_le_iff.2
    intro b hb
    have hu := Filter.eventually_lt_of_limsup_lt (lt_of_le_of_lt (le_max_left _ _) hb)
    have hv := Filter.eventually_lt_of_limsup_lt (lt_of_le_of_lt (le_max_right _ _) hb); clear hb
    apply Filter.mem_of_superset (Filter.inter_mem hu hv); clear hu hv
    intro a
    simp only [Set.mem_inter_iff, Set.mem_setOf_eq, max_le_iff, and_imp]
    exact fun hua hva ↦ ⟨le_of_lt hua, le_of_lt hva⟩
  · apply max_le
    · exact limsup_le_limsup (eventually_of_forall (fun a : α ↦ le_max_left (u a) (v a)))
    · exact limsup_le_limsup (eventually_of_forall (fun a : α ↦ le_max_right (u a) (v a)))

end Misc<|MERGE_RESOLUTION|>--- conflicted
+++ resolved
@@ -20,11 +20,7 @@
 
 namespace Misc
 
-<<<<<<< HEAD
--- MATHLIB PR: https://github.com/leanprover-community/mathlib4/pull/14019
-=======
-/-Suggested: Mathlib.Data.ENat.Basic-/
->>>>>>> a6bd3208
+/- MATHLIB PR: https://github.com/leanprover-community/mathlib4/pull/14019 -/
 theorem ENat.top_pow {n : ℕ} (n_pos : 0 < n) : (⊤ : ℕ∞)^n = ⊤ := by
   apply @Nat.le_induction 1 (fun m : ℕ ↦ fun _ : 1 ≤ m ↦ (⊤ : ℕ∞) ^ m = ⊤) (pow_one ⊤)
   · intro m _ h
@@ -35,11 +31,9 @@
                      _ = ⊤         := WithTop.top_mul_top
   · exact n_pos
 
-<<<<<<< HEAD
--- MATHLIB PR: https://github.com/leanprover-community/mathlib4/pull/14066
-=======
+
+/- MATHLIB PR: https://github.com/leanprover-community/mathlib4/pull/14066 -/
 /-Suggested: Mathlib.Topology.UniformSpace.Basic-/
->>>>>>> a6bd3208
 theorem uniformContinuous_ite {X : Type _} [UniformSpace X] (T : X → X) (n : ℕ)
     (h : UniformContinuous T) :
     UniformContinuous T^[n] := by
@@ -47,10 +41,7 @@
   · exact uniformContinuous_id
   · exact Function.iterate_succ _ _ ▸ UniformContinuous.comp hn h
 
-<<<<<<< HEAD
-=======
 /-Suggested: Mathlib.Order.Monotone.Basic, Mathlib.Algebra.Group.Hom.Defs-/
->>>>>>> a6bd3208
 theorem prod_map_ite {X Y : Type _} (S : X → X) (T : Y → Y) (n : ℕ) :
     (Prod.map S T)^[n] = Prod.map S^[n] T^[n] := by
   induction' n with n hn
